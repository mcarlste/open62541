/* This work is licensed under a Creative Commons CCZero 1.0 Universal License.
 * See http://creativecommons.org/publicdomain/zero/1.0/ for more information. */

#include <stdio.h>
#include "open62541.h"

#ifdef UA_ENABLE_SUBSCRIPTIONS
static void
handler_TheAnswerChanged(UA_UInt32 monId, UA_DataValue *value, void *context) {
    printf("The Answer has changed!\n");
}
#endif

static UA_StatusCode
nodeIter(UA_NodeId childId, UA_Boolean isInverse, UA_NodeId referenceTypeId, void *handle) {
    if(isInverse)
        return UA_STATUSCODE_GOOD;
    UA_NodeId *parent = (UA_NodeId *)handle;
    printf("%d, %d --- %d ---> NodeId %d, %d\n",
           parent->namespaceIndex, parent->identifier.numeric,
           referenceTypeId.identifier.numeric, childId.namespaceIndex,
           childId.identifier.numeric);
    return UA_STATUSCODE_GOOD;
}

int main(int argc, char *argv[]) {
    UA_Client *client = UA_Client_new(UA_ClientConfig_default);

    /* Listing endpoints */
    UA_EndpointDescription* endpointArray = NULL;
    size_t endpointArraySize = 0;
    UA_StatusCode retval = UA_Client_getEndpoints(client, "opc.tcp://localhost:4840",
                                                  &endpointArraySize, &endpointArray);
    if(retval != UA_STATUSCODE_GOOD) {
        UA_Array_delete(endpointArray, endpointArraySize, &UA_TYPES[UA_TYPES_ENDPOINTDESCRIPTION]);
        UA_Client_delete(client);
        return (int)retval;
    }
    printf("%i endpoints found\n", (int)endpointArraySize);
    for(size_t i=0;i<endpointArraySize;i++){
        printf("URL of endpoint %i is %.*s\n", (int)i,
               (int)endpointArray[i].endpointUrl.length,
               endpointArray[i].endpointUrl.data);
    }
    UA_Array_delete(endpointArray,endpointArraySize, &UA_TYPES[UA_TYPES_ENDPOINTDESCRIPTION]);

    /* Connect to a server */
    /* anonymous connect would be: retval = UA_Client_connect(client, "opc.tcp://localhost:4840"); */
    retval = UA_Client_connect_username(client, "opc.tcp://localhost:4840", "user1", "password");
    if(retval != UA_STATUSCODE_GOOD) {
        UA_Client_delete(client);
        return (int)retval;
    }

    /* Browse some objects */
    printf("Browsing nodes in objects folder:\n");
    UA_BrowseRequest bReq;
    UA_BrowseRequest_init(&bReq);
    bReq.requestedMaxReferencesPerNode = 0;
    bReq.nodesToBrowse = UA_BrowseDescription_new();
    bReq.nodesToBrowseSize = 1;
    bReq.nodesToBrowse[0].nodeId = UA_NODEID_NUMERIC(0, UA_NS0ID_OBJECTSFOLDER); /* browse objects folder */
    bReq.nodesToBrowse[0].resultMask = UA_BROWSERESULTMASK_ALL; /* return everything */
    UA_BrowseResponse bResp = UA_Client_Service_browse(client, bReq);
    printf("%-9s %-16s %-16s %-16s\n", "NAMESPACE", "NODEID", "BROWSE NAME", "DISPLAY NAME");
    for (size_t i = 0; i < bResp.resultsSize; ++i) {
        for (size_t j = 0; j < bResp.results[i].referencesSize; ++j) {
            UA_ReferenceDescription *ref = &(bResp.results[i].references[j]);
            if(ref->nodeId.nodeId.identifierType == UA_NODEIDTYPE_NUMERIC) {
                printf("%-9d %-16d %-16.*s %-16.*s\n", ref->nodeId.nodeId.namespaceIndex,
                       ref->nodeId.nodeId.identifier.numeric, (int)ref->browseName.name.length,
                       ref->browseName.name.data, (int)ref->displayName.text.length,
                       ref->displayName.text.data);
            } else if(ref->nodeId.nodeId.identifierType == UA_NODEIDTYPE_STRING) {
                printf("%-9d %-16.*s %-16.*s %-16.*s\n", ref->nodeId.nodeId.namespaceIndex,
                       (int)ref->nodeId.nodeId.identifier.string.length,
                       ref->nodeId.nodeId.identifier.string.data,
                       (int)ref->browseName.name.length, ref->browseName.name.data,
                       (int)ref->displayName.text.length, ref->displayName.text.data);
            }
            /* TODO: distinguish further types */
        }
    }
    UA_BrowseRequest_deleteMembers(&bReq);
    UA_BrowseResponse_deleteMembers(&bResp);

    /* Same thing, this time using the node iterator... */
    UA_NodeId *parent = UA_NodeId_new();
    *parent = UA_NODEID_NUMERIC(0, UA_NS0ID_OBJECTSFOLDER);
    UA_Client_forEachChildNodeCall(client, UA_NODEID_NUMERIC(0, UA_NS0ID_OBJECTSFOLDER),
                                   nodeIter, (void *) parent);
    UA_NodeId_delete(parent);

#ifdef UA_ENABLE_SUBSCRIPTIONS
    /* Create a subscription */
    UA_UInt32 subId = 0;
    UA_Client_Subscriptions_new(client, UA_SubscriptionSettings_default, &subId);
    if(subId)
        printf("Create subscription succeeded, id %u\n", subId);
    /* Add a MonitoredItem */
    UA_NodeId monitorThis = UA_NODEID_STRING(1, "the.answer");
    UA_UInt32 monId = 0;
    UA_Client_Subscriptions_addMonitoredItem(client, subId, monitorThis, UA_ATTRIBUTEID_VALUE,
                                             &handler_TheAnswerChanged, NULL, &monId);
    if (monId)
        printf("Monitoring 'the.answer', id %u\n", subId);
    /* The first publish request should return the initial value of the variable */
    UA_Client_Subscriptions_manuallySendPublishRequest(client);
#endif

    /* Read attribute */
    UA_Int32 value = 0;
    printf("\nReading the value of node (1, \"the.answer\"):\n");
    UA_Variant *val = UA_Variant_new();
    retval = UA_Client_readValueAttribute(client, UA_NODEID_STRING(1, "the.answer"), val);
    if(retval == UA_STATUSCODE_GOOD && UA_Variant_isScalar(val) &&
       val->type == &UA_TYPES[UA_TYPES_INT32]) {
            value = *(UA_Int32*)val->data;
            printf("the value is: %i\n", value);
    }
    UA_Variant_delete(val);

    /* Write node attribute */
    value++;
    printf("\nWriting a value of node (1, \"the.answer\"):\n");
    UA_WriteRequest wReq;
    UA_WriteRequest_init(&wReq);
    wReq.nodesToWrite = UA_WriteValue_new();
    wReq.nodesToWriteSize = 1;
    wReq.nodesToWrite[0].nodeId = UA_NODEID_STRING_ALLOC(1, "the.answer");
    wReq.nodesToWrite[0].attributeId = UA_ATTRIBUTEID_VALUE;
    wReq.nodesToWrite[0].value.hasValue = true;
    wReq.nodesToWrite[0].value.value.type = &UA_TYPES[UA_TYPES_INT32];
    wReq.nodesToWrite[0].value.value.storageType = UA_VARIANT_DATA_NODELETE; /* do not free the integer on deletion */
    wReq.nodesToWrite[0].value.value.data = &value;
    UA_WriteResponse wResp = UA_Client_Service_write(client, wReq);
    if(wResp.responseHeader.serviceResult == UA_STATUSCODE_GOOD)
            printf("the new value is: %i\n", value);
    UA_WriteRequest_deleteMembers(&wReq);
    UA_WriteResponse_deleteMembers(&wResp);

    /* Write node attribute (using the highlevel API) */
    value++;
    UA_Variant *myVariant = UA_Variant_new();
    UA_Variant_setScalarCopy(myVariant, &value, &UA_TYPES[UA_TYPES_INT32]);
    UA_Client_writeValueAttribute(client, UA_NODEID_STRING(1, "the.answer"), myVariant);
    UA_Variant_delete(myVariant);

#ifdef UA_ENABLE_SUBSCRIPTIONS
    /* Take another look at the.answer */
    UA_Client_Subscriptions_manuallySendPublishRequest(client);
    /* Delete the subscription */
    if(!UA_Client_Subscriptions_remove(client, subId))
        printf("Subscription removed\n");
#endif

#ifdef UA_ENABLE_METHODCALLS
    /* Call a remote method */
    UA_Variant input;
    UA_String argString = UA_STRING("Hello Server");
    UA_Variant_init(&input);
    UA_Variant_setScalarCopy(&input, &argString, &UA_TYPES[UA_TYPES_STRING]);
    size_t outputSize;
    UA_Variant *output;
    retval = UA_Client_call(client, UA_NODEID_NUMERIC(0, UA_NS0ID_OBJECTSFOLDER),
                            UA_NODEID_NUMERIC(1, 62541), 1, &input, &outputSize, &output);
    if(retval == UA_STATUSCODE_GOOD) {
        printf("Method call was successfull, and %lu returned values available.\n",
               (unsigned long)outputSize);
        UA_Array_delete(output, outputSize, &UA_TYPES[UA_TYPES_VARIANT]);
    } else {
        printf("Method call was unsuccessfull, and %x returned values available.\n", retval);
    }
    UA_Variant_deleteMembers(&input);
#endif

#ifdef UA_ENABLE_NODEMANAGEMENT
    /* Add new nodes*/
    /* New ReferenceType */
    UA_NodeId ref_id;
<<<<<<< HEAD
    UA_ReferenceTypeAttributes ref_attr;
    UA_ReferenceTypeAttributes_init(&ref_attr);
    ref_attr.displayName = UA_LOCALIZEDTEXT("en-US", "NewReference");
    ref_attr.description = UA_LOCALIZEDTEXT("en-US", "References something that might or might not exist");
    ref_attr.inverseName = UA_LOCALIZEDTEXT("en-US", "IsNewlyReferencedBy");
=======
    UA_ReferenceTypeAttributes ref_attr = UA_ReferenceTypeAttributes_default;
    ref_attr.displayName = UA_LOCALIZEDTEXT("en_US", "NewReference");
    ref_attr.description = UA_LOCALIZEDTEXT("en_US", "References something that might or might not exist");
    ref_attr.inverseName = UA_LOCALIZEDTEXT("en_US", "IsNewlyReferencedBy");
>>>>>>> 0b8760ee
    retval = UA_Client_addReferenceTypeNode(client,
                                            UA_NODEID_NUMERIC(1, 12133),
                                            UA_NODEID_NUMERIC(0, UA_NS0ID_ORGANIZES),
                                            UA_NODEID_NUMERIC(0, UA_NS0ID_HASSUBTYPE),
                                            UA_QUALIFIEDNAME(1, "NewReference"),
                                            ref_attr, &ref_id);
    if(retval == UA_STATUSCODE_GOOD )
        printf("Created 'NewReference' with numeric NodeID %u\n", ref_id.identifier.numeric);

    /* New ObjectType */
    UA_NodeId objt_id;
<<<<<<< HEAD
    UA_ObjectTypeAttributes objt_attr;
    UA_ObjectTypeAttributes_init(&objt_attr);
    objt_attr.displayName = UA_LOCALIZEDTEXT("en-US", "TheNewObjectType");
    objt_attr.description = UA_LOCALIZEDTEXT("en-US", "Put innovative description here");
=======
    UA_ObjectTypeAttributes objt_attr = UA_ObjectTypeAttributes_default;
    objt_attr.displayName = UA_LOCALIZEDTEXT("en_US", "TheNewObjectType");
    objt_attr.description = UA_LOCALIZEDTEXT("en_US", "Put innovative description here");
>>>>>>> 0b8760ee
    retval = UA_Client_addObjectTypeNode(client,
                                         UA_NODEID_NUMERIC(1, 12134),
                                         UA_NODEID_NUMERIC(0, UA_NS0ID_BASEOBJECTTYPE),
                                         UA_NODEID_NUMERIC(0, UA_NS0ID_HASSUBTYPE),
                                         UA_QUALIFIEDNAME(1, "NewObjectType"),
                                         objt_attr, &objt_id);
    if(retval == UA_STATUSCODE_GOOD)
        printf("Created 'NewObjectType' with numeric NodeID %u\n", objt_id.identifier.numeric);

    /* New Object */
    UA_NodeId obj_id;
<<<<<<< HEAD
    UA_ObjectAttributes obj_attr;
    UA_ObjectAttributes_init(&obj_attr);
    obj_attr.displayName = UA_LOCALIZEDTEXT("en-US", "TheNewGreatNode");
    obj_attr.description = UA_LOCALIZEDTEXT("de-DE", "Hier koennte Ihre Webung stehen!");
=======
    UA_ObjectAttributes obj_attr = UA_ObjectAttributes_default;
    obj_attr.displayName = UA_LOCALIZEDTEXT("en_US", "TheNewGreatNode");
    obj_attr.description = UA_LOCALIZEDTEXT("de_DE", "Hier koennte Ihre Webung stehen!");
>>>>>>> 0b8760ee
    retval = UA_Client_addObjectNode(client,
                                     UA_NODEID_NUMERIC(1, 0),
                                     UA_NODEID_NUMERIC(0, UA_NS0ID_OBJECTSFOLDER),
                                     UA_NODEID_NUMERIC(0, UA_NS0ID_ORGANIZES),
                                     UA_QUALIFIEDNAME(1, "TheGreatNode"),
                                     UA_NODEID_NUMERIC(1, 12134),
                                     obj_attr, &obj_id);
    if(retval == UA_STATUSCODE_GOOD )
        printf("Created 'NewObject' with numeric NodeID %u\n", obj_id.identifier.numeric);

    /* New Integer Variable */
    UA_NodeId var_id;
<<<<<<< HEAD
    UA_VariableAttributes var_attr;
    UA_VariableAttributes_init(&var_attr);
    var_attr.displayName = UA_LOCALIZEDTEXT("en-US", "TheNewVariableNode");
=======
    UA_VariableAttributes var_attr = UA_VariableAttributes_default;
    var_attr.displayName = UA_LOCALIZEDTEXT("en_US", "TheNewVariableNode");
>>>>>>> 0b8760ee
    var_attr.description =
        UA_LOCALIZEDTEXT("en-US", "This integer is just amazing - it has digits and everything.");
    UA_Int32 int_value = 1234;
    /* This does not copy the value */
    UA_Variant_setScalar(&var_attr.value, &int_value, &UA_TYPES[UA_TYPES_INT32]);
    var_attr.dataType = UA_TYPES[UA_TYPES_INT32].typeId;
    retval = UA_Client_addVariableNode(client,
                                       UA_NODEID_NUMERIC(1, 0), // Assign new/random NodeID
                                       UA_NODEID_NUMERIC(0, UA_NS0ID_OBJECTSFOLDER),
                                       UA_NODEID_NUMERIC(0, UA_NS0ID_ORGANIZES),
                                       UA_QUALIFIEDNAME(0, "VariableNode"),
                                       UA_NODEID_NULL, // no variable type
                                       var_attr, &var_id);
    if(retval == UA_STATUSCODE_GOOD )
        printf("Created 'NewVariable' with numeric NodeID %u\n", var_id.identifier.numeric);
#endif

    UA_Client_disconnect(client);
    UA_Client_delete(client);
    return (int) UA_STATUSCODE_GOOD;
}<|MERGE_RESOLUTION|>--- conflicted
+++ resolved
@@ -178,18 +178,10 @@
     /* Add new nodes*/
     /* New ReferenceType */
     UA_NodeId ref_id;
-<<<<<<< HEAD
-    UA_ReferenceTypeAttributes ref_attr;
-    UA_ReferenceTypeAttributes_init(&ref_attr);
+    UA_ReferenceTypeAttributes ref_attr = UA_ReferenceTypeAttributes_default;
     ref_attr.displayName = UA_LOCALIZEDTEXT("en-US", "NewReference");
     ref_attr.description = UA_LOCALIZEDTEXT("en-US", "References something that might or might not exist");
     ref_attr.inverseName = UA_LOCALIZEDTEXT("en-US", "IsNewlyReferencedBy");
-=======
-    UA_ReferenceTypeAttributes ref_attr = UA_ReferenceTypeAttributes_default;
-    ref_attr.displayName = UA_LOCALIZEDTEXT("en_US", "NewReference");
-    ref_attr.description = UA_LOCALIZEDTEXT("en_US", "References something that might or might not exist");
-    ref_attr.inverseName = UA_LOCALIZEDTEXT("en_US", "IsNewlyReferencedBy");
->>>>>>> 0b8760ee
     retval = UA_Client_addReferenceTypeNode(client,
                                             UA_NODEID_NUMERIC(1, 12133),
                                             UA_NODEID_NUMERIC(0, UA_NS0ID_ORGANIZES),
@@ -201,16 +193,9 @@
 
     /* New ObjectType */
     UA_NodeId objt_id;
-<<<<<<< HEAD
-    UA_ObjectTypeAttributes objt_attr;
-    UA_ObjectTypeAttributes_init(&objt_attr);
+    UA_ObjectTypeAttributes objt_attr = UA_ObjectTypeAttributes_default;
     objt_attr.displayName = UA_LOCALIZEDTEXT("en-US", "TheNewObjectType");
     objt_attr.description = UA_LOCALIZEDTEXT("en-US", "Put innovative description here");
-=======
-    UA_ObjectTypeAttributes objt_attr = UA_ObjectTypeAttributes_default;
-    objt_attr.displayName = UA_LOCALIZEDTEXT("en_US", "TheNewObjectType");
-    objt_attr.description = UA_LOCALIZEDTEXT("en_US", "Put innovative description here");
->>>>>>> 0b8760ee
     retval = UA_Client_addObjectTypeNode(client,
                                          UA_NODEID_NUMERIC(1, 12134),
                                          UA_NODEID_NUMERIC(0, UA_NS0ID_BASEOBJECTTYPE),
@@ -222,16 +207,9 @@
 
     /* New Object */
     UA_NodeId obj_id;
-<<<<<<< HEAD
-    UA_ObjectAttributes obj_attr;
-    UA_ObjectAttributes_init(&obj_attr);
+    UA_ObjectAttributes obj_attr = UA_ObjectAttributes_default;
     obj_attr.displayName = UA_LOCALIZEDTEXT("en-US", "TheNewGreatNode");
     obj_attr.description = UA_LOCALIZEDTEXT("de-DE", "Hier koennte Ihre Webung stehen!");
-=======
-    UA_ObjectAttributes obj_attr = UA_ObjectAttributes_default;
-    obj_attr.displayName = UA_LOCALIZEDTEXT("en_US", "TheNewGreatNode");
-    obj_attr.description = UA_LOCALIZEDTEXT("de_DE", "Hier koennte Ihre Webung stehen!");
->>>>>>> 0b8760ee
     retval = UA_Client_addObjectNode(client,
                                      UA_NODEID_NUMERIC(1, 0),
                                      UA_NODEID_NUMERIC(0, UA_NS0ID_OBJECTSFOLDER),
@@ -244,14 +222,8 @@
 
     /* New Integer Variable */
     UA_NodeId var_id;
-<<<<<<< HEAD
-    UA_VariableAttributes var_attr;
-    UA_VariableAttributes_init(&var_attr);
+    UA_VariableAttributes var_attr = UA_VariableAttributes_default;
     var_attr.displayName = UA_LOCALIZEDTEXT("en-US", "TheNewVariableNode");
-=======
-    UA_VariableAttributes var_attr = UA_VariableAttributes_default;
-    var_attr.displayName = UA_LOCALIZEDTEXT("en_US", "TheNewVariableNode");
->>>>>>> 0b8760ee
     var_attr.description =
         UA_LOCALIZEDTEXT("en-US", "This integer is just amazing - it has digits and everything.");
     UA_Int32 int_value = 1234;
