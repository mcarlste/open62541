/* This work is licensed under a Creative Commons CCZero 1.0 Universal License.
 * See http://creativecommons.org/publicdomain/zero/1.0/ for more information. */

#include <signal.h>
#include "open62541.h"

static void
testCallback(UA_Server *server, void *data) {
    UA_LOG_INFO(UA_Log_Stdout, UA_LOGCATEGORY_USERLAND, "testcallback");
}

UA_Boolean running = true;
static void stopHandler(int sign) {
    UA_LOG_INFO(UA_Log_Stdout, UA_LOGCATEGORY_SERVER, "received ctrl-c");
    running = false;
}

int main(void) {
    signal(SIGINT, stopHandler);
    signal(SIGTERM, stopHandler);

    UA_ServerConfig config = UA_ServerConfig_standard;
    UA_ServerNetworkLayer nl = UA_ServerNetworkLayerTCP(UA_ConnectionConfig_standard, 16664);
    config.networkLayers = &nl;
    config.networkLayersSize = 1;
    UA_Server *server = UA_Server_new(config);

    /* add a repeated job to the server */
<<<<<<< HEAD
    UA_Job job;
    job.type = UA_JOBTYPE_METHODCALL;
    job.job.methodCall.data = NULL;
    job.job.methodCall.method = testCallback;
    UA_Server_addRepeatedJob(server, job, 2000, NULL); // call every 2 sec
=======
    UA_Job job = {.type = UA_JOBTYPE_METHODCALL,
                  .job.methodCall = {.method = testCallback, .data = NULL} };
    UA_Server_addRepeatedJob(server, job, 2000, NULL); /* call every 2 sec */
>>>>>>> 0fac6539

    UA_Server_run(server, &running);
    UA_Server_delete(server);
    nl.deleteMembers(&nl);
    return 0;
}<|MERGE_RESOLUTION|>--- conflicted
+++ resolved
@@ -20,23 +20,18 @@
     signal(SIGTERM, stopHandler);
 
     UA_ServerConfig config = UA_ServerConfig_standard;
-    UA_ServerNetworkLayer nl = UA_ServerNetworkLayerTCP(UA_ConnectionConfig_standard, 16664);
+    UA_ServerNetworkLayer nl =
+        UA_ServerNetworkLayerTCP(UA_ConnectionConfig_standard, 16664);
     config.networkLayers = &nl;
     config.networkLayersSize = 1;
     UA_Server *server = UA_Server_new(config);
 
     /* add a repeated job to the server */
-<<<<<<< HEAD
     UA_Job job;
     job.type = UA_JOBTYPE_METHODCALL;
     job.job.methodCall.data = NULL;
     job.job.methodCall.method = testCallback;
-    UA_Server_addRepeatedJob(server, job, 2000, NULL); // call every 2 sec
-=======
-    UA_Job job = {.type = UA_JOBTYPE_METHODCALL,
-                  .job.methodCall = {.method = testCallback, .data = NULL} };
     UA_Server_addRepeatedJob(server, job, 2000, NULL); /* call every 2 sec */
->>>>>>> 0fac6539
 
     UA_Server_run(server, &running);
     UA_Server_delete(server);
