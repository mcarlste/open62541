#ifndef NETWORKLAYER_H_
#define NETWORKLAYER_H_

#include "opcua.h"
#include "ua_transport.h"
#include "ua_transport_binary.h"
#include "ua_list.h"
#include "ua_transport_connection_manager.h"

#ifdef MULTITHREADING
#include <pthread.h> // pthreadcreate, pthread_t
#endif

#include <sys/select.h> // FD_ZERO, FD_SET

#define NL_MAXCONNECTIONS_DEFAULT 10

enum NL_UA_ENCODING_enum {
	NL_UA_ENCODING_BINARY = 0,
	NL_UA_ENCODING_XML = 1,
};

enum NL_CONNECTIONTYPE_enum {
	NL_CONNECTIONTYPE_TCPV4 = 0,
	NL_CONNECTIONTYPE_TCPV6 = 1,
};

typedef struct NL_Description {
	UA_Int32 encoding;
	UA_Int32 connectionType;
	UA_Int32 maxConnections;
	TL_Buffer localConf;
} NL_Description;

extern NL_Description NL_Description_TcpBinary;

typedef struct NL_data {
	NL_Description* tld;
	UA_String endpointUrl;
	UA_list_List connections;
	fd_set readerHandles;
	int maxReaderHandle;
} NL_data;

<<<<<<< HEAD
struct NL_Connection_T;
typedef void* (*NL_Reader)(struct NL_Connection_T *c);
typedef struct NL_Connection_T {
	UA_TL_Connection1 connection;
	UA_Int32 state;
	UA_UInt32 connectionHandle;
=======
struct NL_Connection;
typedef void* (*NL_Reader)(struct NL_Connection *c);
typedef struct NL_Connection {
	TL_Connection connection;
>>>>>>> b7939946
	NL_Reader reader;
#ifdef MULTITHREADING
	pthread_t readerThreadHandle;
#endif
	NL_data* networkLayer;
} NL_Connection;

NL_data* NL_init(NL_Description* tlDesc, UA_Int32 port);
UA_Int32 NL_msgLoop(NL_data* nl, struct timeval* tv,UA_Int32 (*timeoutCallBack)(void*),void *arg);
<<<<<<< HEAD
UA_Int32 NL_TCP_writer(UA_Int32 connectionHandle, UA_ByteString const * const * gather_buf, UA_UInt32 gather_len);
=======
UA_Int32 NL_TCP_writer(struct TL_Connection const * c, UA_ByteString const * const * gather_buf, UA_UInt32 gather_len);
>>>>>>> b7939946

#endif /* NETWORKLAYER_H_ */<|MERGE_RESOLUTION|>--- conflicted
+++ resolved
@@ -42,19 +42,12 @@
 	int maxReaderHandle;
 } NL_data;
 
-<<<<<<< HEAD
 struct NL_Connection_T;
 typedef void* (*NL_Reader)(struct NL_Connection_T *c);
 typedef struct NL_Connection_T {
 	UA_TL_Connection1 connection;
 	UA_Int32 state;
 	UA_UInt32 connectionHandle;
-=======
-struct NL_Connection;
-typedef void* (*NL_Reader)(struct NL_Connection *c);
-typedef struct NL_Connection {
-	TL_Connection connection;
->>>>>>> b7939946
 	NL_Reader reader;
 #ifdef MULTITHREADING
 	pthread_t readerThreadHandle;
@@ -64,10 +57,6 @@
 
 NL_data* NL_init(NL_Description* tlDesc, UA_Int32 port);
 UA_Int32 NL_msgLoop(NL_data* nl, struct timeval* tv,UA_Int32 (*timeoutCallBack)(void*),void *arg);
-<<<<<<< HEAD
 UA_Int32 NL_TCP_writer(UA_Int32 connectionHandle, UA_ByteString const * const * gather_buf, UA_UInt32 gather_len);
-=======
-UA_Int32 NL_TCP_writer(struct TL_Connection const * c, UA_ByteString const * const * gather_buf, UA_UInt32 gather_len);
->>>>>>> b7939946
 
 #endif /* NETWORKLAYER_H_ */